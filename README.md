--- conflicted
+++ resolved
@@ -53,7 +53,6 @@
 print(properties.head())
 ```
 
-<<<<<<< HEAD
 ### CLI 
 
 ```
@@ -85,8 +84,6 @@
 ```
 
 
-=======
->>>>>>> 5c2498c6
 ## Output
 ```plaintext
 >>> properties.head()
