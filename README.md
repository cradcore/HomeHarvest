--- conflicted
+++ resolved
@@ -78,15 +78,10 @@
                         Proxy to use for scraping                                                                             
   -d DAYS, --days DAYS  Sold/listed in last _ days filter.                                                                           
   -r RADIUS, --radius RADIUS                                                                                                  
-<<<<<<< HEAD
                         Get comparable properties within _ (eg. 0.0) miles. Only applicable for individual addresses.
   -s SITE, --site SITE  Specify site to pull from (realtor.com/zillow). Default is "realtor.com"
                         Get comparable properties within _ (eg. 0.0) miles. Only applicable for individual addresses.        
   -m, --mls_only        If set, fetches only MLS listings.
-=======
-                        Get comparable properties within _ (e.g., 0.0) miles. Only applicable for individual addresses.        
-  -m, --mls_only        If set, fetches only MLS listings.                                                                    
->>>>>>> 5036e74b
 ```
 ```bash
 homeharvest "San Francisco, CA" -l for_rent -o excel -f HomeHarvest
