--- conflicted
+++ resolved
@@ -30,12 +30,8 @@
     """
     Scrape properties from Realtor.com/Zillow based on a given location and listing type.
     :param location: Location to search (e.g. "Dallas, TX", "85281", "2530 Al Lipscomb Way")
-<<<<<<< HEAD
     :param site_name: Site to scrape (realtor.com, zillow)
-    :param listing_type: Listing Type (for_sale, for_rent, sold)
-=======
     :param listing_type: Listing Type (for_sale, for_rent, sold, pending)
->>>>>>> ac0cad62
     :param radius: Get properties within _ (e.g. 1.0) miles. Only applicable for individual addresses.
     :param mls_only: If set, fetches only listings with MLS IDs.
     :param proxy: Proxy to use for scraping
@@ -48,7 +44,6 @@
     validate_input(listing_type)
     validate_dates(date_from, date_to)
 
-<<<<<<< HEAD
     if site_name is None:
         site_name = list(_scrapers.keys())
     if not isinstance(site_name, list):
@@ -67,29 +62,13 @@
             date_from=date_from,
             date_to=date_to,
             foreclosure=foreclosure,
+            extra_property_data=extra_property_data,
+            exclude_pending=exclude_pending,
         )
 
         site = _scrapers[s.lower()](scraper_input)
         searchResults = site.search()
         results += searchResults
-=======
-    scraper_input = ScraperInput(
-        location=location,
-        listing_type=ListingType[listing_type.upper()],
-        proxy=proxy,
-        radius=radius,
-        mls_only=mls_only,
-        last_x_days=past_days,
-        date_from=date_from,
-        date_to=date_to,
-        foreclosure=foreclosure,
-        extra_property_data=extra_property_data,
-        exclude_pending=exclude_pending,
-    )
-
-    site = RealtorScraper(scraper_input)
-    results = site.search()
->>>>>>> ac0cad62
 
     properties_dfs = [df for result in results if not (df := process_result(result)).empty]
     if not properties_dfs:
