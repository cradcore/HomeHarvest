from __future__ import annotations
from dataclasses import dataclass
import requests
from requests.adapters import HTTPAdapter
from urllib3.util.retry import Retry
import uuid
from ...exceptions import AuthenticationError
from .models import Property, ListingType, SiteName, SearchPropertyType
import json


@dataclass
class ScraperInput:
    location: str
    listing_type: ListingType
<<<<<<< HEAD
    site_name: SiteName
=======
    property_type: list[SearchPropertyType] | None = None
>>>>>>> 1082b86f
    radius: float | None = None
    mls_only: bool | None = False
    proxy: str | None = None
    last_x_days: int | None = None
    date_from: str | None = None
    date_to: str | None = None
    foreclosure: bool | None = False
    extra_property_data: bool | None = True
    exclude_pending: bool | None = False
    limit: int = 10000


class Scraper:
    session = None

    def __init__(
        self,
        scraper_input: ScraperInput,
    ):
        self.location = scraper_input.location
        self.listing_type = scraper_input.listing_type
        self.property_type = scraper_input.property_type

        if not self.session:
            Scraper.session = requests.Session()
            retries = Retry(
                total=3, backoff_factor=4, status_forcelist=[429, 403], allowed_methods=frozenset(["GET", "POST"])
            )

            adapter = HTTPAdapter(max_retries=retries)
            Scraper.session.mount("http://", adapter)
            Scraper.session.mount("https://", adapter)
            Scraper.session.headers.update(
                {
                    "accept": "application/json, text/javascript",
                    "accept-language": "en-US,en;q=0.9",
                    "cache-control": "no-cache",
                    "content-type": "application/json",
                    "origin": "https://www.realtor.com",
                    "pragma": "no-cache",
                    "priority": "u=1, i",
                    "rdc-ab-tests": "commute_travel_time_variation:v1",
                    "sec-ch-ua": '"Not)A;Brand";v="99", "Google Chrome";v="127", "Chromium";v="127"',
                    "sec-ch-ua-mobile": "?0",
                    "sec-ch-ua-platform": '"Windows"',
                    "sec-fetch-dest": "empty",
                    "sec-fetch-mode": "cors",
                    "sec-fetch-site": "same-origin",
                    "user-agent": "Mozilla/5.0 (Windows NT 10.0; Win64; x64) AppleWebKit/537.36 (KHTML, like Gecko) Chrome/127.0.0.0 Safari/537.36",
                }
            )

        if scraper_input.proxy:
            proxy_url = scraper_input.proxy
            proxies = {"http": proxy_url, "https": proxy_url}
            self.session.proxies.update(proxies)

        self.listing_type = scraper_input.listing_type
        self.site_name = scraper_input.site_name
        self.radius = scraper_input.radius
        self.last_x_days = scraper_input.last_x_days
        self.mls_only = scraper_input.mls_only
        self.date_from = scraper_input.date_from
        self.date_to = scraper_input.date_to
        self.foreclosure = scraper_input.foreclosure
        self.extra_property_data = scraper_input.extra_property_data
        self.exclude_pending = scraper_input.exclude_pending
        self.limit = scraper_input.limit

    def search(self) -> list[Property]: ...

    @staticmethod
    def _parse_home(home) -> Property: ...

    def handle_location(self): ...

    @staticmethod
    def get_access_token():
        device_id = str(uuid.uuid4()).upper()

        response = requests.post(
            "https://graph.realtor.com/auth/token",
            headers={
                "Host": "graph.realtor.com",
                "Accept": "*/*",
                "Content-Type": "Application/json",
                "X-Client-ID": "rdc_mobile_native,iphone",
                "X-Visitor-ID": device_id,
                "X-Client-Version": "24.21.23.679885",
                "Accept-Language": "en-US,en;q=0.9",
                "User-Agent": "Realtor.com/24.21.23.679885 CFNetwork/1494.0.7 Darwin/23.4.0",
            },
            data=json.dumps(
                {
                    "grant_type": "device_mobile",
                    "device_id": device_id,
                    "client_app_id": "rdc_mobile_native,24.21.23.679885,iphone",
                }
            ),
        )

        data = response.json()

        if not (access_token := data.get("access_token")):
            raise AuthenticationError(
                "Failed to get access token, use a proxy/vpn or wait a moment and try again.", response=response
            )

        return access_token<|MERGE_RESOLUTION|>--- conflicted
+++ resolved
@@ -13,11 +13,8 @@
 class ScraperInput:
     location: str
     listing_type: ListingType
-<<<<<<< HEAD
     site_name: SiteName
-=======
     property_type: list[SearchPropertyType] | None = None
->>>>>>> 1082b86f
     radius: float | None = None
     mls_only: bool | None = False
     proxy: str | None = None
