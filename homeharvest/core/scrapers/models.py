--- conflicted
+++ resolved
@@ -146,14 +146,11 @@
 @dataclass
 class Property:
     property_url: str
-<<<<<<< HEAD
-    site_name: str | None = None
-=======
 
     property_id: str
     listing_id: str | None = None
 
->>>>>>> 1082b86f
+    site_name: str | None = None
     mls: str | None = None
     mls_id: str | None = None
     status: str | None = None
