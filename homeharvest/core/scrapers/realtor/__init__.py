"""
homeharvest.realtor.__init__
~~~~~~~~~~~~

This module implements the scraper for realtor.com
"""

from __future__ import annotations
from concurrent.futures import ThreadPoolExecutor, as_completed
from datetime import datetime
from typing import Dict, Union, Optional

from .. import Scraper
from ..models import Property, Address, ListingType, Description, PropertyType, Agent, Broker


class RealtorScraper(Scraper):
    SEARCH_GQL_URL = "https://www.realtor.com/api/v1/rdc_search_srp?client_id=rdc-search-new-communities&schema=vesta"
    PROPERTY_URL = "https://www.realtor.com/realestateandhomes-detail/"
    PROPERTY_GQL = "https://graph.realtor.com/graphql"
    ADDRESS_AUTOCOMPLETE_URL = "https://parser-external.geo.moveaws.com/suggest"
    NUM_PROPERTY_WORKERS = 20

    def __init__(self, scraper_input):
        super().__init__(scraper_input)

    def handle_location(self):
        params = {
            "input": self.location,
            "client_id": self.listing_type.value.lower().replace("_", "-"),
            "limit": "1",
            "area_types": "city,state,county,postal_code,address,street,neighborhood,school,school_district,university,park",
        }

        response = self.session.get(
            self.ADDRESS_AUTOCOMPLETE_URL,
            params=params,
        )
        response_json = response.json()

        result = response_json["autocomplete"]

        if not result:
            return None

        return result[0]

    def handle_listing(self, listing_id: str) -> list[Property]:
        query = """query Listing($listing_id: ID!) {
                    listing(id: $listing_id) {
                        source {
                            id
                            listing_id
                        }
                        address {
                            line
                            street_direction
                            street_number
                            street_name
                            street_suffix
                            unit
                            city
                            state_code
                            postal_code
                            location {
                                coordinate {
                                    lat
                                    lon
                                }
                            }
                        }
                        basic {
                            sqft
                            beds
                            baths_full
                            baths_half
                            lot_sqft
                            sold_price
                            sold_price
                            type
                            price
                            status
                            sold_date
                            list_date
                        }
                        details {
                            year_built
                            stories
                            garage
                            permalink
                        }
                        media {
                            photos {
                                href
                            }
                        }
                    }
                }"""

        variables = {"listing_id": listing_id}
        payload = {
            "query": query,
            "variables": variables,
        }

        response = self.session.post(self.SEARCH_GQL_URL, json=payload)
        response_json = response.json()

        property_info = response_json["data"]["listing"]

        mls = (
            property_info["source"].get("id")
            if "source" in property_info and isinstance(property_info["source"], dict)
            else None
        )

        able_to_get_lat_long = (
            property_info
            and property_info.get("address")
            and property_info["address"].get("location")
            and property_info["address"]["location"].get("coordinate")
        )
        list_date_str = (
            property_info["basic"]["list_date"].split("T")[0] if property_info["basic"].get("list_date") else None
        )
        last_sold_date_str = (
            property_info["basic"]["sold_date"].split("T")[0] if property_info["basic"].get("sold_date") else None
        )
        pending_date_str = property_info["pending_date"].split("T")[0] if property_info.get("pending_date") else None

        list_date = datetime.strptime(list_date_str, "%Y-%m-%d") if list_date_str else None
        last_sold_date = datetime.strptime(last_sold_date_str, "%Y-%m-%d") if last_sold_date_str else None
        pending_date = datetime.strptime(pending_date_str, "%Y-%m-%d") if pending_date_str else None
        today = datetime.now()

        days_on_mls = None
        status = property_info["basic"]["status"].lower()
        if list_date:
            if status == "sold" and last_sold_date:
                days_on_mls = (last_sold_date - list_date).days
            elif status in ("for_sale", "for_rent"):
                days_on_mls = (today - list_date).days
            if days_on_mls and days_on_mls < 0:
                days_on_mls = None

        property_id = property_info["details"]["permalink"]
        prop_details = self.get_prop_details(property_id)
        style = property_info["basic"].get("type", "").upper()
        listing = Property(
            mls=mls,
            mls_id=(
                property_info["source"].get("listing_id")
                if "source" in property_info and isinstance(property_info["source"], dict)
                else None
            ),
            property_url=f"{self.PROPERTY_URL}{property_id}",
            status=property_info["basic"]["status"].upper(),
            list_price=property_info["basic"]["price"],
            list_date=list_date,
            prc_sqft=(
                property_info["basic"].get("price") / property_info["basic"].get("sqft")
                if property_info["basic"].get("price") and property_info["basic"].get("sqft")
                else None
            ),
            last_sold_date=last_sold_date,
            pending_date=pending_date,
            latitude=property_info["address"]["location"]["coordinate"].get("lat") if able_to_get_lat_long else None,
            longitude=property_info["address"]["location"]["coordinate"].get("lon") if able_to_get_lat_long else None,
            address=self._parse_address(property_info, search_type="handle_listing"),
            description=Description(
                alt_photos=(
                    self.process_alt_photos(property_info["media"].get("photos", []))
                    if property_info.get("media")
                    else None
                ),
                style=PropertyType.__getitem__(style) if style and style in PropertyType.__members__ else None,
                beds=property_info["basic"].get("beds"),
                baths_full=property_info["basic"].get("baths_full"),
                baths_half=property_info["basic"].get("baths_half"),
                sqft=property_info["basic"].get("sqft"),
                lot_sqft=property_info["basic"].get("lot_sqft"),
                sold_price=property_info["basic"].get("sold_price"),
                year_built=property_info["details"].get("year_built"),
                garage=property_info["details"].get("garage"),
                stories=property_info["details"].get("stories"),
                text=property_info.get("description", {}).get("text"),
            ),
            days_on_mls=days_on_mls,
            agents=prop_details.get("agents"),
            brokers=prop_details.get("brokers"),
            nearby_schools=prop_details.get("schools"),
            assessed_value=prop_details.get("assessed_value"),
            estimated_value=prop_details.get("estimated_value"),
        )

        return [listing]

    def get_latest_listing_id(self, property_id: str) -> str | None:
        query = """query Property($property_id: ID!) {
                    property(id: $property_id) {
                        listings {
                            listing_id
                            primary
                        }
                    }
                }
                """

        variables = {"property_id": property_id}
        payload = {
            "query": query,
            "variables": variables,
        }

        response = self.session.post(self.SEARCH_GQL_URL, json=payload)
        response_json = response.json()

        property_info = response_json["data"]["property"]
        if property_info["listings"] is None:
            return None

        primary_listing = next(
            (listing for listing in property_info["listings"] if listing["primary"]),
            None,
        )
        if primary_listing:
            return primary_listing["listing_id"]
        else:
            return property_info["listings"][0]["listing_id"]

    def handle_address(self, property_id: str) -> list[Property]:
        """
        Handles a specific address & returns one property
        """
        query = """query Property($property_id: ID!) {
                    property(id: $property_id) {
                        property_id
                        details {
                            date_updated
                            garage
                            permalink
                            year_built
                            stories
                        }
                        address {
                            line
                            street_direction
                            street_number
                            street_name
                            street_suffix
                            unit
                            city
                            state_code
                            postal_code
                            location {
                                coordinate {
                                    lat
                                    lon
                                }
                            }
                        }
                        basic {
                            baths
                            beds
                            price
                            sqft
                            lot_sqft
                            type
                            sold_price
                        }
                        public_record {
                            lot_size
                            sqft
                            stories
                            units
                            year_built
                        }
                        primary_photo {
                            href
                        }
                        photos {
                            href
                        }
                    }
                }"""

        variables = {"property_id": property_id}
        prop_details = self.get_prop_details(property_id)

        payload = {
            "query": query,
            "variables": variables,
        }

        response = self.session.post(self.SEARCH_GQL_URL, json=payload)
        response_json = response.json()

        property_info = response_json["data"]["property"]

        return [
            Property(
                site_name=self.sight_name,
                mls_id=property_id,
                property_url=f"{self.PROPERTY_URL}{property_info['details']['permalink']}",
                address=self._parse_address(property_info, search_type="handle_address"),
                description=self._parse_description(property_info),
                agents=prop_details.get("agents"),
                brokers=prop_details.get("brokers"),
                nearby_schools=prop_details.get("schools"),
                assessed_value=prop_details.get("assessed_value"),
                estimated_value=prop_details.get("estimated_value"),
            )
        ]

    def general_search(self, variables: dict, search_type: str) -> Dict[str, Union[int, list[Property]]]:
        """
        Handles a location area & returns a list of properties
        """
        results_query = """{
                            count
                            total
                            results {
                                pending_date
                                property_id
                                list_date
                                status
                                last_sold_price
                                last_sold_date
                                list_price
                                price_per_sqft
                                flags {
                                    is_contingent
                                    is_pending
                                }
                                description {
                                    type
                                    sqft
                                    beds
                                    baths_full
                                    baths_half
                                    lot_sqft
                                    sold_price
                                    year_built
                                    garage
                                    sold_price
                                    type
                                    name
                                    stories
                                    text
                                }
                                source {
                                    id
                                    listing_id
                                }
                                hoa {
                                    fee
                                }
                                location {
                                    address {
                                        street_direction
                                        street_number
                                        street_name
                                        street_suffix
                                        line
                                        unit
                                        city
                                        state_code
                                        postal_code
                                        coordinate {
                                            lon
                                            lat
                                        }
                                    }
                                    county {
                                        name
                                        fips_code
                                    }
                                    neighborhoods {
                                        name
                                    }
                                }
                                tax_record {
                                    public_record_id
                                }
                                primary_photo {
                                    href
                                }
                                photos {
                                    href
                                }
                            }
                        }
                    }"""

        date_param = ""
        if self.listing_type == ListingType.SOLD:
            if self.date_from and self.date_to:
                date_param = f'sold_date: {{ min: "{self.date_from}", max: "{self.date_to}" }}'
            elif self.last_x_days:
                date_param = f'sold_date: {{ min: "$today-{self.last_x_days}D" }}'
        else:
            if self.date_from and self.date_to:
                date_param = f'list_date: {{ min: "{self.date_from}", max: "{self.date_to}" }}'
            elif self.last_x_days:
                date_param = f'list_date: {{ min: "$today-{self.last_x_days}D" }}'

        sort_param = (
            "sort: [{ field: sold_date, direction: desc }]"
            if self.listing_type == ListingType.SOLD
            else "sort: [{ field: list_date, direction: desc }]"
        )

        pending_or_contingent_param = (
            "or_filters: { contingent: true, pending: true }" if self.listing_type == ListingType.PENDING else ""
        )

        listing_type = ListingType.FOR_SALE if self.listing_type == ListingType.PENDING else self.listing_type
        is_foreclosure = ""

        if variables.get("foreclosure") is True:
            is_foreclosure = "foreclosure: true"
        elif variables.get("foreclosure") is False:
            is_foreclosure = "foreclosure: false"

        if search_type == "comps":  #: comps search, came from an address
            query = """query Property_search(
                    $coordinates: [Float]!
                    $radius: String!
                    $offset: Int!,
                    ) {
                        home_search(
                            query: {
                                %s
                                nearby: {
                                    coordinates: $coordinates
                                    radius: $radius
                                }
                                status: %s
                                %s
                                %s
                            }
                            %s
                            limit: 200
                            offset: $offset
                    ) %s""" % (
                is_foreclosure,
                listing_type.value.lower(),
                date_param,
                pending_or_contingent_param,
                sort_param,
                results_query,
            )
        elif search_type == "area":  #: general search, came from a general location
            query = """query Home_search(
                                $city: String,
                                $county: [String],
                                $state_code: String,
                                $postal_code: String
                                $offset: Int,
                            ) {
                                home_search(
                                    query: {
                                        %s
                                        city: $city
                                        county: $county
                                        postal_code: $postal_code
                                        state_code: $state_code
                                        status: %s
                                        %s
                                        %s
                                    }
                                    %s
                                    limit: 200
                                    offset: $offset
                                ) %s""" % (
                is_foreclosure,
                listing_type.value.lower(),
                date_param,
                pending_or_contingent_param,
                sort_param,
                results_query,
            )
        else:  #: general search, came from an address
            query = (
                """query Property_search(
                        $property_id: [ID]!
                        $offset: Int!,
                    ) {
                        property_search(
                            query: {
                                property_id: $property_id
                            }
                            limit: 1
                            offset: $offset
                        ) %s"""
                % results_query
            )

        payload = {
            "query": query,
            "variables": variables,
        }

        response = self.session.post(self.SEARCH_GQL_URL, json=payload)
        response_json = response.json()
        search_key = "home_search" if "home_search" in query else "property_search"

        properties: list[Property] = []

        if (
            response_json is None
            or "data" not in response_json
            or response_json["data"] is None
            or search_key not in response_json["data"]
            or response_json["data"][search_key] is None
            or "results" not in response_json["data"][search_key]
        ):
            return {"total": 0, "properties": []}

        def process_property(result: dict) -> Property | None:
            mls = result["source"].get("id") if "source" in result and isinstance(result["source"], dict) else None

            if not mls and self.mls_only:
                return

            able_to_get_lat_long = (
                result
                and result.get("location")
                and result["location"].get("address")
                and result["location"]["address"].get("coordinate")
            )

            is_pending = result["flags"].get("is_pending") or result["flags"].get("is_contingent")

            if is_pending and (self.exclude_pending and self.listing_type != ListingType.PENDING):
                return

            property_id = result["property_id"]
            prop_details = self.get_prop_details(property_id) if self.extra_property_data else {}

            realty_property = Property(
                site_name=self.site_name,
                mls=mls,
                mls_id=(
                    result["source"].get("listing_id")
                    if "source" in result and isinstance(result["source"], dict)
                    else None
                ),
                property_url=(
                    f"{self.PROPERTY_URL}{property_id}"
                    if self.listing_type != ListingType.FOR_RENT
                    else f"{self.PROPERTY_URL}M{property_id}?listing_status=rental"
                ),
                status="PENDING" if is_pending else result["status"].upper(),
                list_price=result["list_price"],
                list_date=result["list_date"].split("T")[0] if result.get("list_date") else None,
                prc_sqft=result.get("price_per_sqft"),
                last_sold_date=result.get("last_sold_date"),
                hoa_fee=result["hoa"]["fee"] if result.get("hoa") and isinstance(result["hoa"], dict) else None,
                latitude=result["location"]["address"]["coordinate"].get("lat") if able_to_get_lat_long else None,
                longitude=result["location"]["address"]["coordinate"].get("lon") if able_to_get_lat_long else None,
                address=self._parse_address(result, search_type="general_search"),
                description=self._parse_description(result),
                neighborhoods=self._parse_neighborhoods(result),
                county=result["location"]["county"].get("name") if result["location"]["county"] else None,
                fips_code=result["location"]["county"].get("fips_code") if result["location"]["county"] else None,
                days_on_mls=self.calculate_days_on_mls(result),
                agents=prop_details.get("agents"),
                brokers=prop_details.get("brokers"),
                nearby_schools=prop_details.get("schools"),
                assessed_value=prop_details.get("assessed_value"),
                estimated_value=prop_details.get("estimated_value"),
            )
            return realty_property

        with ThreadPoolExecutor(max_workers=self.NUM_PROPERTY_WORKERS) as executor:
            futures = [
                executor.submit(process_property, result) for result in response_json["data"][search_key]["results"]
            ]

            for future in as_completed(futures):
                result = future.result()
                if result:
                    properties.append(result)

        return {
            "total": response_json["data"][search_key]["total"],
            "properties": properties,
        }

    def search(self):
        location_info = self.handle_location()
        if not location_info:
            return []

        location_type = location_info["area_type"]

        search_variables = {
            "offset": 0,
        }

        search_type = (
            "comps"
            if self.radius and location_type == "address"
            else "address" if location_type == "address" and not self.radius else "area"
        )
        if location_type == "address":
            if not self.radius:  #: single address search, non comps
                property_id = location_info["mpr_id"]
                search_variables |= {"property_id": property_id}

                gql_results = self.general_search(search_variables, search_type=search_type)
                if gql_results["total"] == 0:
                    listing_id = self.get_latest_listing_id(property_id)
                    if listing_id is None:
                        return self.handle_address(property_id)
                    else:
                        return self.handle_listing(listing_id)
                else:
                    return gql_results["properties"]

            else:  #: general search, comps (radius)
                if not location_info.get("centroid"):
                    return []

                coordinates = list(location_info["centroid"].values())
                search_variables |= {
                    "coordinates": coordinates,
                    "radius": "{}mi".format(self.radius),
                }

        elif location_type == "postal_code":
            search_variables |= {
                "postal_code": location_info.get("postal_code"),
            }

        else:  #: general search, location
            search_variables |= {
                "city": location_info.get("city"),
                "county": location_info.get("county"),
                "state_code": location_info.get("state_code"),
                "postal_code": location_info.get("postal_code"),
            }

        if self.foreclosure:
            search_variables["foreclosure"] = self.foreclosure

        result = self.general_search(search_variables, search_type=search_type)
        total = result["total"]
        homes = result["properties"]

        with ThreadPoolExecutor() as executor:
            futures = [
                executor.submit(
                    self.general_search,
                    variables=search_variables | {"offset": i},
                    search_type=search_type,
                )
                for i in range(200, min(total, 10000), 200)
            ]

            for future in as_completed(futures):
                homes.extend(future.result()["properties"])

        return homes

    def get_prop_details(self, property_id: str) -> dict:
        if not self.extra_property_data:
            return {}

        #: TODO: migrate "advertisers" and "estimates" to general query

        query = """query GetHome($property_id: ID!) {
                    home(property_id: $property_id) {
                        __typename

                        advertisers {
                            __typename
                            type
                            name
                            email
                            phones { number type ext primary }
                        }

                        consumer_advertisers {
                            name
                            phone
                            href
                            type
                        }

                        nearbySchools: nearby_schools(radius: 5.0, limit_per_level: 3) {
                            __typename schools { district { __typename id name } }
                        }
                        taxHistory: tax_history { __typename tax year assessment { __typename building land total } }
                        estimates {
                            __typename
                            currentValues: current_values {
                                __typename
                                source { __typename type name }
                                estimate
                                estimateHigh: estimate_high
                                estimateLow: estimate_low
                                date
                                isBestHomeValue: isbest_homevalue
                            }
                        }
                    }
                }"""

        variables = {"property_id": property_id}
        response = self.session.post(self.PROPERTY_GQL, json={"query": query, "variables": variables})
        data = response.json()

        def get_key(keys: list):
            try:
                value = data
                for key in keys:
                    value = value[key]

                return value or {}
            except (KeyError, TypeError, IndexError):
                return {}

        agents = get_key(["data", "home", "advertisers"])
        advertisers = get_key(["data", "home", "consumer_advertisers"])

        schools = get_key(["data", "home", "nearbySchools", "schools"])
        assessed_value = get_key(["data", "home", "taxHistory", 0, "assessment", "total"])
        estimated_value = get_key(["data", "home", "estimates", "currentValues", 0, "estimate"])

        agents = [Agent(name=ad["name"], email=ad["email"], phones=ad["phones"]) for ad in agents]

        brokers = [
            Broker(name=ad["name"], phone=ad["phone"], website=ad["href"])
            for ad in advertisers
            if ad.get("type") != "Agent"
        ]

        schools = [school["district"]["name"] for school in schools if school["district"].get("name")]
        return {
            "agents": agents if agents else None,
            "brokers": brokers if brokers else None,
            "schools": schools if schools else None,
            "assessed_value": assessed_value if assessed_value else None,
            "estimated_value": estimated_value if estimated_value else None,
        }

    @staticmethod
    def _parse_neighborhoods(result: dict) -> Optional[str]:
        neighborhoods_list = []
        neighborhoods = result["location"].get("neighborhoods", [])

        if neighborhoods:
            for neighborhood in neighborhoods:
                name = neighborhood.get("name")
                if name:
                    neighborhoods_list.append(name)

        return ", ".join(neighborhoods_list) if neighborhoods_list else None

    @staticmethod
    def handle_none_safely(address_part):
        if address_part is None:
            return ""

        return address_part

    @staticmethod
    def _parse_address(result: dict, search_type):
        if search_type == "general_search":
            address = result["location"]["address"]
        else:
            address = result["address"]

        return Address(
            full_line=address.get("line"),
            street=" ".join(
                part
                for part in [
                    address.get("street_number"),
                    address.get("street_direction"),
                    address.get("street_name"),
                    address.get("street_suffix"),
                ]
                if part is not None
            ).strip(),
            unit=address["unit"],
            city=address["city"],
            state=address["state_code"],
            zip=address["postal_code"],
        )

    @staticmethod
    def _parse_description(result: dict) -> Description:
        description_data = result.get("description", {})

        if description_data is None or not isinstance(description_data, dict):
            description_data = {}

        style = description_data.get("type", "")
        if style is not None:
            style = style.upper()

        primary_photo = ""
        if result and "primary_photo" in result:
            primary_photo_info = result["primary_photo"]
            if primary_photo_info and "href" in primary_photo_info:
                primary_photo_href = primary_photo_info["href"]
                primary_photo = primary_photo_href.replace("s.jpg", "od-w480_h360_x2.webp?w=1080&q=75")

        return Description(
            primary_photo=primary_photo,
<<<<<<< HEAD
            alt_photos=RealtorScraper.process_alt_photos(result.get("photos")),
            style=PropertyType(style).value if style else None,
=======
            alt_photos=RealtorScraper.process_alt_photos(result.get("photos", [])),
            style=PropertyType.__getitem__(style) if style and style in PropertyType.__members__ else None,
>>>>>>> ac0cad62
            beds=description_data.get("beds"),
            baths_full=description_data.get("baths_full"),
            baths_half=description_data.get("baths_half"),
            sqft=description_data.get("sqft"),
            lot_sqft=description_data.get("lot_sqft"),
            sold_price=(
                description_data.get("sold_price")
                if result.get("last_sold_date") or result["list_price"] != description_data.get("sold_price")
                else None
            ),  #: has a sold date or list and sold price are different
            year_built=description_data.get("year_built"),
            garage=description_data.get("garage"),
            stories=description_data.get("stories"),
            text=description_data.get("text"),
        )

    @staticmethod
    def calculate_days_on_mls(result: dict) -> Optional[int]:
        list_date_str = result.get("list_date")
        list_date = datetime.strptime(list_date_str.split("T")[0], "%Y-%m-%d") if list_date_str else None
        last_sold_date_str = result.get("last_sold_date")
        last_sold_date = datetime.strptime(last_sold_date_str, "%Y-%m-%d") if last_sold_date_str else None
        today = datetime.now()

        if list_date:
            if result["status"] == "sold":
                if last_sold_date:
                    days = (last_sold_date - list_date).days
                    if days >= 0:
                        return days
            elif result["status"] in ("for_sale", "for_rent"):
                days = (today - list_date).days
                if days >= 0:
                    return days

    @staticmethod
    def process_alt_photos(photos_info):
        try:
            alt_photos = []
            if photos_info:
                for photo_info in photos_info:
                    href = photo_info.get("href", "")
                    alt_photo_href = href.replace("s.jpg", "od-w480_h360_x2.webp?w=1080&q=75")
                    alt_photos.append(alt_photo_href)
            return alt_photos
        except Exception:
            pass<|MERGE_RESOLUTION|>--- conflicted
+++ resolved
@@ -806,18 +806,13 @@
         if result and "primary_photo" in result:
             primary_photo_info = result["primary_photo"]
             if primary_photo_info and "href" in primary_photo_info:
-                primary_photo_href = primary_photo_info["href"]
-                primary_photo = primary_photo_href.replace("s.jpg", "od-w480_h360_x2.webp?w=1080&q=75")
+                primary_photo_href = primary_photo_info["href"] if "href" in primary_photo_info else None
+                primary_photo = primary_photo_href.replace("s.jpg", "od-w480_h360_x2.webp?w=1080&q=75") if primary_photo_href else None
 
         return Description(
             primary_photo=primary_photo,
-<<<<<<< HEAD
             alt_photos=RealtorScraper.process_alt_photos(result.get("photos")),
-            style=PropertyType(style).value if style else None,
-=======
-            alt_photos=RealtorScraper.process_alt_photos(result.get("photos", [])),
-            style=PropertyType.__getitem__(style) if style and style in PropertyType.__members__ else None,
->>>>>>> ac0cad62
+            style=PropertyType(style) if style else None,
             beds=description_data.get("beds"),
             baths_full=description_data.get("baths_full"),
             baths_half=description_data.get("baths_half"),
