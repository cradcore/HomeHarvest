--- conflicted
+++ resolved
@@ -611,13 +611,8 @@
 
         return Description(
             primary_photo=primary_photo,
-<<<<<<< HEAD
             alt_photos=RealtorScraper.process_alt_photos(result.get("photos")),
-            style=PropertyType(style) if style else None,
-=======
-            alt_photos=RealtorScraper.process_alt_photos(result.get("photos", [])),
-            style=(PropertyType.__getitem__(style) if style and style in PropertyType.__members__ else None),
->>>>>>> 0de916e5
+            style=(PropertyType(style) if style else None),
             beds=description_data.get("beds"),
             baths_full=description_data.get("baths_full"),
             baths_half=description_data.get("baths_half"),
