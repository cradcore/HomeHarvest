--- conflicted
+++ resolved
@@ -83,20 +83,6 @@
     prop_data["nearby_schools"] = ", ".join(set(prop_data["nearby_schools"])) if prop_data["nearby_schools"] else None
 
     description = result.description
-<<<<<<< HEAD
-    prop_data["primary_photo"] = description.primary_photo
-    prop_data["alt_photos"] = ", ".join(description.alt_photos) if description.alt_photos is not None else None
-    prop_data["style"] = description.style
-    prop_data["beds"] = description.beds
-    prop_data["full_baths"] = description.baths_full
-    prop_data["half_baths"] = description.baths_half
-    prop_data["sqft"] = description.sqft
-    prop_data["lot_sqft"] = description.lot_sqft
-    prop_data["sold_price"] = description.sold_price
-    prop_data["year_built"] = description.year_built
-    prop_data["parking_garage"] = description.garage
-    prop_data["stories"] = description.stories
-=======
     if description:
         prop_data["primary_photo"] = description.primary_photo
         prop_data["alt_photos"] = ", ".join(description.alt_photos) if description.alt_photos else None
@@ -111,7 +97,6 @@
         prop_data["parking_garage"] = description.garage
         prop_data["stories"] = description.stories
         prop_data["text"] = description.text
->>>>>>> ac0cad62
 
     properties_df = pd.DataFrame([prop_data])
     properties_df = properties_df.reindex(columns=ordered_properties)
